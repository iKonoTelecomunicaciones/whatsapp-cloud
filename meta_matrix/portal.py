from __future__ import annotations

from asyncio import Lock
from string import Template
from typing import TYPE_CHECKING, Any, Dict, List, Optional, Union, cast

from mautrix.appservice import AppService, IntentAPI
from mautrix.bridge import BasePortal
from mautrix.errors import MatrixError
from mautrix.types import (
    EventID,
    EventType,
    FileInfo,
    Format,
    MediaMessageEventContent,
    MessageEventContent,
    MessageType,
    PowerLevelStateEventContent,
    ReactionEventContent,
    RoomID,
    TextMessageEventContent,
    UserID,
)

from meta.api import MetaClient
from meta.data import MetaMessageEvent, MetaMessageSender, MetaReactionEvent, MetaStatusEvent
from meta.types import MetaMessageID, MetaPageID, MetaPsID
from meta_matrix.formatter.from_matrix import matrix_to_facebook

from .db import Message as DBMessage
from .db import MetaApplication as DBMetaApplication
from .db import Portal as DBPortal
from .db import Reaction as DBReaction
from .formatter import facebook_reply_to_matrix, facebook_to_matrix
from .puppet import Puppet
from .user import User

if TYPE_CHECKING:
    from .__main__ import MetaBridge

StateBridge = EventType.find("m.bridge", EventType.Class.STATE)
StateHalfShotBridge = EventType.find("uk.half-shot.bridge", EventType.Class.STATE)

InviteList = Union[UserID, List[UserID]]


class Portal(DBPortal, BasePortal):
    by_mxid: Dict[RoomID, "Portal"] = {}
    by_ps_id: Dict[MetaPsID, "Portal"] = {}

    message_template: Template
    federate_rooms: bool
    invite_users: List[UserID]
    initial_state: Dict[str, Dict[str, Any]]
    auto_change_room_name: bool

    az: AppService
    private_chat_portal_meta: bool
    meta_client: MetaClient

    _main_intent: Optional[IntentAPI] | None
    _create_room_lock: Lock
    _send_lock: Lock

    def __init__(
        self,
        ps_id: str,
        app_page_id: str,
        mxid: Optional[RoomID] = None,
        relay_user_id: UserID | None = None,
    ) -> None:
        super().__init__(ps_id, app_page_id, mxid, relay_user_id)
        BasePortal.__init__(self)
        self._create_room_lock = Lock()
        self._send_lock = Lock()
        self.log = self.log.getChild(self.ps_id or self.mxid)
        self._main_intent = None
        self._relay_user = None
        self.error_codes = self.config["meta.error_codes"]
        self.homeserver_address = self.config["homeserver.public_address"]

    @property
    def main_intent(self) -> IntentAPI:
        if not self._main_intent:
            raise ValueError("Portal must be postinit()ed before main_intent can be used")
        return self._main_intent

    @property
    async def init_meta_client(self) -> Dict:
        try:
            meta_app = await DBMetaApplication.get_by_page_id(page_id=self.app_page_id)
        except Exception as e:
            self.log.exception(e)
            return

        self.meta_client.page_access_token = meta_app.page_access_token
        self.meta_client.page_id = meta_app.outgoing_page_id

    @property
    def is_direct(self) -> bool:
        return self.ps_id is not None

    @classmethod
    def init_cls(cls, bridge: "MetaBridge") -> None:
        cls.config = bridge.config
        cls.matrix = bridge.matrix
        cls.az = bridge.az
        cls.loop = bridge.loop
        BasePortal.bridge = bridge
        cls.private_chat_portal_meta = cls.config["bridge.private_chat_portal_meta"]
        cls.meta_client = bridge.meta_client

    def send_text_message(self, message: str) -> Optional[EventID]:
        html, text = facebook_to_matrix(message)
        content = TextMessageEventContent(msgtype=MessageType.TEXT, body=message)
        if html is not None:
            content.format = Format.HTML
            content.formatted_body = html
        return self.main_intent.send_message(self.mxid, content)

    async def create_matrix_room(
        self, source: User, sender: MetaMessageSender, app_origin: str
    ) -> RoomID:
        if self.mxid:
            return self.mxid
        async with self._create_room_lock:
            try:
                self.ps_id = sender.id
                return await self._create_matrix_room(
                    source=source, sender=sender, app_origin=app_origin
                )
            except Exception:
                self.log.exception("Failed to create portal")

    async def _create_matrix_room(
        self, source: User, sender: MetaMessageSender, app_origin: str
    ) -> RoomID:
        self.log.debug("Creating Matrix room")

        creator_info = await self.meta_client.get_user_data(sender.id)

        if not self.config["bridge.federate_rooms"]:
            creation_content["m.federate"] = False
        power_levels = await self._get_power_levels(is_initial=True)
        initial_state = [
            {
                "type": str(StateBridge),
                "state_key": self.bridge_info_state_key,
                "content": self.bridge_info,
            },
            # TODO remove this once https://github.com/matrix-org/matrix-doc/pull/2346 is in spec
            {
                "type": str(StateHalfShotBridge),
                "state_key": self.bridge_info_state_key,
                "content": self.bridge_info,
            },
            {
                "type": str(EventType.ROOM_POWER_LEVELS),
                "content": power_levels.serialize(),
            },
        ]

        invites = [source.mxid]
        creation_content = {}
        room_name_variables = {"userid": sender.id, "displayname": f"{creator_info.full_name}"}

        if app_origin == "page":
            room_name_template: str = self.config["bridge.facebook.room_name_template"]
        else:
            room_name_template: str = self.config["bridge.instagram.room_name_template"]
            room_name_variables["username"] = creator_info.username

        if not self.config["bridge.federate_rooms"]:
            creation_content["m.federate"] = False
        self.mxid = await self.main_intent.create_room(
            name=room_name_template.format(**room_name_variables),
            is_direct=self.is_direct,
            initial_state=initial_state,
            invitees=invites,
            topic="Meta private chat",
            creation_content=creation_content,
            # Make sure the power level event in initial_state is allowed
            # even if the server sends a default power level event before it.
            # TODO remove this if the spec is changed to require servers to
            #      use the power level event in initial_state
            power_level_override={"users": {self.main_intent.mxid: 9001}},
        )
        self.relay_user_id = source.mxid

        if not self.mxid:
            raise Exception("Failed to create room: no mxid returned")

        puppet: Puppet = await Puppet.get_by_ps_id(self.ps_id, app_page_id=self.app_page_id)
        puppet.display_name = f"User {self.ps_id}"
        await self.main_intent.invite_user(
            self.mxid, puppet.mxid, extra_content=self._get_invite_content(puppet)
        )
        if puppet:
            try:
                await puppet.intent.join_room_by_id(self.mxid)
            except MatrixError:
                self.log.debug(
                    "Failed to join custom puppet into newly created portal", exc_info=True
                )
        await self.update()
        await puppet.update_info(creator_info)
        self.log.debug(f"Matrix room created: {self.mxid}")
        self.by_mxid[self.mxid] = self
        return self.mxid

    async def handle_matrix_leave(self, user: User) -> None:
        if self.is_direct:
            self.log.info(f"{user.mxid} left private chat portal with {self.mxid}")
            if await Puppet.get_by_mxid(user.mxid, create=False):
                self.log.info(
                    f"{user.mxid} was the recipient of this portal. Cleaning up and deleting..."
                )
                await self.cleanup_and_delete()
        else:
            self.log.debug(f"{user.mxid} left portal {self.mxid}")

    def _get_invite_content(self, double_puppet: Puppet | None) -> dict[str, Any]:
        invite_content = {}
        if double_puppet:
            invite_content["fi.mau.will_auto_accept"] = True
        if self.is_direct:
            invite_content["is_direct"] = True
        return invite_content

    async def _get_power_levels(
        self, levels: PowerLevelStateEventContent | None = None, is_initial: bool = False
    ) -> PowerLevelStateEventContent:
        levels = levels or PowerLevelStateEventContent()
        levels.events_default = 0
        levels.ban = 99
        levels.kick = 99
        levels.invite = 99
        levels.state_default = 0
        meta_edit_level = 0
        levels.events[EventType.REACTION] = 0
        levels.events[EventType.ROOM_NAME] = meta_edit_level
        levels.events[EventType.ROOM_AVATAR] = meta_edit_level
        levels.events[EventType.ROOM_TOPIC] = meta_edit_level
        levels.events[EventType.ROOM_ENCRYPTION] = 50 if self.matrix.e2ee else 99
        levels.events[EventType.ROOM_TOMBSTONE] = 99
        levels.users_default = 0
        # Remote delete is only for your own messages
        levels.redact = 99
        if self.main_intent.mxid not in levels.users:
            levels.users[self.main_intent.mxid] = 9001 if is_initial else 100
        return levels

    @property
    def bridge_info_state_key(self) -> str:
        return f"com.github.meta://meta/{self.ps_id}"

    @property
    def bridge_info(self) -> Dict[str, Any]:
        return {
            "bridgebot": self.az.bot_mxid,
            "creator": self.main_intent.mxid,
            "protocol": {
                "id": "facebook",
                "displayname": "Meta Bridge",
                "avatar_url": self.config["appservice.bot_avatar"],
            },
            "channel": {
                "id": str(self.ps_id),
                "displayname": None,
                "avatar_url": None,
            },
        }

    async def delete(self) -> None:
        await DBMessage.delete_all(self.mxid)
        self.by_mxid.pop(self.mxid, None)
        self.mxid = None
        await self.update()

    async def get_dm_puppet(self) -> Puppet | None:
        if not self.is_direct:
            return None
        return await Puppet.get_by_ps_id(self.ps_id, app_page_id=self.app_page_id)

    async def save(self) -> None:
        await self.update()

    async def handle_meta_message(
        self, source: User, message: MetaMessageEvent, sender: MetaMessageSender
    ) -> None:
        """
        When a user of Meta send a message, this function takes it and sends it to Matrix

        Parameters
        ----------
        source : User
            The class that will be used to specify who receives the message.

        message : MessageEventContent
            The class that containt the data of the message.

        sender: MetaMessageSender
            The class that will be used to specify who send the message.

        """
        # Validate if the matrix room exists, if not, it is created
        if not await self.create_matrix_room(
            source=source, sender=sender, app_origin=message.object
        ):
            return

        has_been_sent: EventID | None = None
        # Validate if the message exist and that the message has not a reply
        if message.entry.messaging.message and not message.entry.messaging.message.reply_to:
            meta_message_type = message.entry.messaging.message.attachments.type

            # Validate if the message is a text message, if is it, the message is sent to the Meta API
            if not meta_message_type:
                message_text = message.entry.messaging.message.text
                has_been_sent = await self.send_text_message(message_text)
            else:
                message_type = ""
                # Obtain the data of the message media
                response = await self.az.http_session.get(
                    message.entry.messaging.message.attachments.payload.url
                )
                data = await response.read()

                try:
                    # Upload the message media to Matrix
                    attachment_url = await self.main_intent.upload_media(data=data)
                except Exception as e:
                    self.log.exception(f"Message not receive :: error {e}")
                    return

                message_type = (
                    MessageType.IMAGE
                    if meta_message_type == "image"
                    else MessageType.VIDEO
                    if meta_message_type == "video"
                    else MessageType.AUDIO
                    if meta_message_type == "audio"
                    else MessageType.FILE
                    if meta_message_type == "file"
                    else None
                )

                if not message_type:
                    raise Exception("Message type not found")

                # Create the content of the message media for send to Matrix
                content_attachment = MediaMessageEventContent(
                    body="",
                    msgtype=message_type,
                    url=attachment_url,
                    info=FileInfo(size=len(data)),
                )

                # Send the message to Matrix
                has_been_sent = await self.main_intent.send_message(self.mxid, content_attachment)

        elif message.entry.messaging.message and message.entry.messaging.message.reply_to:
            mgs_id = message.entry.messaging.message.reply_to.mid
            meta_message_type = message.entry.messaging.message.attachments.type

            # Validate if the message is a text message, if is it, the message is sent to the Meta
            # API
            if not meta_message_type:
                body = message.entry.messaging.message.text
                message_type = MessageType.TEXT

            else:
                # Obtain the data of the message media
                response = await self.az.http_session.get(
                    message.entry.messaging.message.attachments.payload.url
                )
                data = await response.read()

                try:
                    # Upload the message media to Matrix
                    body = await self.main_intent.upload_media(data=data)
                except Exception as e:
                    self.log.exception(f"Message not receive: error {e}")
                    return

                message_type = (
                    MessageType.IMAGE
                    if meta_message_type == "image"
                    else MessageType.AUDIO
                    if meta_message_type == "audio"
                    else MessageType.VIDEO
                    if meta_message_type == "video"
                    else MessageType.FILE
                    if meta_message_type == "file"
                    else None
                )

            # Obtain the message of the reply
            evt = await DBMessage.get_by_meta_message_id(meta_message_id=mgs_id)
            if evt:
                # Create the content of the message media for send to Matrix
                content = await facebook_reply_to_matrix(
                    body, evt, self.main_intent, self.log, message_type
                )

                content.external_url = content.external_url
                # Send the message to Matrix
                has_been_sent = await self.main_intent.send_message(self.mxid, content)
            else:
                # if the reply message does not exist, the message is sent as a normal message
                # Create the content of the message media for send to Matrix
                content_attachment = MediaMessageEventContent(
                    body="",
                    msgtype=message_type,
                    url=body,
                    info=FileInfo(size=len(data)),
                )

                # Send the message to Matrix
                has_been_sent = await self.main_intent.send_message(self.mxid, content_attachment)

        puppet: Puppet = await self.get_dm_puppet()
        msg = DBMessage(
            event_mxid=has_been_sent,
            room_id=self.mxid,
            ps_id=self.ps_id,
            sender=puppet.mxid,
            meta_message_id=message.entry.messaging.message.mid,
            app_page_id=message.entry.id,
        )
        await msg.insert()

    async def handle_matrix_join(self, user: User) -> None:
        if self.is_direct or not await user.is_logged_in():
            return

    async def handle_meta_status(self, status_event: MetaStatusEvent) -> None:
        if not self.mxid:
            return

        async with self._send_lock:
            msg = await DBMessage.get_last_message(self.mxid)
            if status_event.entry.messaging.delivery:
                pass
            elif status_event.entry.messaging.read:
                if msg:
                    await self.main_intent.mark_read(self.mxid, msg.event_mxid)
                else:
                    self.log.debug(f"Ignoring the null message")

    async def handle_meta_reaction(
        self, reaction_event: MetaReactionEvent, sender: UserID
    ) -> None:
        """
        When a user of Meta reaction to a message, this function takes it and sends its to Matrix

        Parameters
        ----------
        reaction_event : MetaReactionEvent
            The class that containt the data of the reaction.
        """
        if not self.room_id:
            return

        async with self._send_lock:
            msg_id = reaction_event.entry.messaging.reaction.mid
            msg = await DBMessage.get_by_meta_message_id(meta_message_id=msg_id)

            if msg:
                if reaction_event.entry.messaging.reaction.action == "unreact":
                    reaction_to_remove = await DBReaction.get_by_meta_message_id(
                        msg.meta_message_id, sender
                    )

                    if reaction_to_remove:
                        await DBReaction.delete_by_event_mxid(
                            reaction_to_remove.event_mxid, self.room_id, sender
                        )
                        has_been_sent = await self.main_intent.redact(
                            self.room_id, reaction_to_remove.event_mxid
                        )
                    return
                else:
                    message_with_reaction = await DBReaction.get_by_meta_message_id(
                        msg.meta_message_id, sender
                    )

                    if message_with_reaction:
                        await DBReaction.delete_by_event_mxid(
                            message_with_reaction.event_mxid, self.room_id, sender
                        )
                        await self.main_intent.redact(
                            self.room_id, message_with_reaction.event_mxid
                        )

                    try:
                        has_been_sent = await self.main_intent.react(
                            self.room_id,
                            msg.event_mxid,
                            reaction_event.entry.messaging.reaction.emoji,
                        )
                    except Exception as e:
                        self.log.exception(f"Error sending reaction: {e}")
                        await self.main_intent.send_notice(self.room_id, "Error sending reaction")
                        return

            else:
                self.log.error(f"Message id not found, mid: {msg_id}")
                return

            await DBReaction(
                event_mxid=has_been_sent,
                room_id=self.room_id,
                sender=sender,
                meta_message_id=msg.meta_message_id,
                reaction=reaction_event.entry.messaging.reaction.emoji,
            ).insert()

    async def handle_matrix_message(
        self,
        sender: "User",
        message: MessageEventContent,
        event_id: EventID,
    ) -> None:
        """
        It takes a message from matrix and sends it to the Meta API

        Parameters
        ----------
        sender : User
            The class that will be used to specify who sends the message.

        message : MessageEventContent
            The class that containts the data of the message.

        event_id: EventID
            The id of the event.

        """
        orig_sender = sender
        sender, is_relay = await self.get_relay_sender(sender, f"message {event_id}")
        if is_relay:
            await self.apply_relay_message_format(orig_sender, message)

        if message.get_reply_to():
            await DBMessage.get_by_mxid(message.get_reply_to(), self.mxid)

        if message.msgtype == MessageType.NOTICE and not self.config["bridge.bridge_notices"]:
            return

        # If the message is a text message, we send the message to the Meta API
        if message.msgtype in (MessageType.TEXT, MessageType.NOTICE):
            aditional_data = {}
            if message.format == Format.HTML:
                text = await matrix_to_facebook(message.formatted_body)
            else:
                text = text = message.body

            if message.get_reply_to():
                reply_message = await DBMessage.get_by_mxid(message.get_reply_to(), self.mxid)
                aditional_data["reply_to"] = {"mid": reply_message.meta_message_id}

            try:
                response = await self.meta_client.send_message(
                    message=text,
                    recipient_id=self.ps_id,
                    message_type=message.msgtype,
                    aditional_data=aditional_data,
                )
            except FileNotFoundError as error:
                self.log.error(f"Error sending the message: {error}")
<<<<<<< HEAD
                error_message = error.args[0].get("error", {}).get("message", "")
                await self.main_intent.send_notice(
                    self.room_id, f"This message is sending out of the permitted time"
                )
                return
            except Exception as error:
                self.log.error(f"Error sending the attachment data: {error}")
                error_message = error.args[0].get("error", {}).get("message", "")
=======
                error_message: str = error.args[0].get("error", {}).get("message", "")
>>>>>>> 073b2f73
                await self.main_intent.send_notice(
                    self.mxid, f"Error sending content: {error_message}"
                )
                return
        # If the message is a media message, we send the url of the media message to the Meta API
        elif message.msgtype in (
            MessageType.AUDIO,
            MessageType.VIDEO,
            MessageType.IMAGE,
            MessageType.FILE,
        ):
            aditional_data = {}

            # If the message was reply to another message, we add the message id to the
            # reply_to field
            if message.get_reply_to():
                reply_message = await DBMessage.get_by_mxid(message.get_reply_to(), self.mxid)
                aditional_data["reply_to"] = {"mid": reply_message.meta_message_id}

            # We get the url of the media message. Message.url is something like mxc://xyz, so we
            # remove the first 6 characters to get the media hash
            media_mxc = message.url
            media_hash = media_mxc[6:]
            url = f"{self.homeserver_address}/_matrix/media/r0/download/{media_hash}"

            # We send the media message to the Meta API
            try:
                response = await self.meta_client.send_message(
                    message="",
                    recipient_id=self.ps_id,
                    message_type=message.msgtype,
                    aditional_data=aditional_data,
                    url=url,
                )
            except FileNotFoundError as error:
                self.log.error(f"Error sending the message: {error}")
                error_message = error.args[0].get("error", {}).get("message", "")
                await self.main_intent.send_notice(
                    self.room_id, f"This message is sending out of the permitted time"
                )
                return
            except Exception as error:
                self.log.error(f"Error sending the attachment data: {error}")
                error_message = error.args[0].get("error", {}).get("message", "")
                await self.main_intent.send_notice(
                    self.mxid, f"Error sending content: {error_message}"
                )
                return

        else:
            self.log.debug(f"Ignoring unknown message {message}")
            return

        if not response:
            self.log.debug(f"Error sending message {message}")
            return

        self.log.debug(f"Meta send response: {response}")
        await DBMessage(
            event_mxid=event_id,
            room_id=self.mxid,
            ps_id=self.ps_id,
            sender=sender.mxid,
            meta_message_id=MetaMessageID(response.get("message_id")),
            app_page_id=self.app_page_id,
        ).insert()

    async def handle_matrix_reaction(
        self,
        message: DBMessage,
        user: User,
        reaction: ReactionEventContent,
        event_id: EventID,
    ) -> None:
        """
        When a user of Matrix react to a message, this function takes it and sends it to Meta

        Parameters
        ----------

        message : DBMessage
            The class that containt the data of the message.

        sender: MetaMessageSender
            The class that will be used to specify who send the message.

        reaction: ReactionEventContent
            The class that containt the data of the reaction.
        """
        if not message.meta_message_id:
            self.log.error(f"Message id not found, mid: {message.meta_message_id}")
            return

        reaction_value = reaction.relates_to.key
        message_with_reaction = await DBReaction.get_by_meta_message_id(
            message.meta_message_id, user.mxid
        )

        if message_with_reaction:
            await DBReaction.delete_by_event_mxid(
                message_with_reaction.event_mxid, self.room_id, user.mxid
            )
            await self.main_intent.redact(self.room_id, message_with_reaction.event_mxid)

        try:
            await self.meta_client.send_reaction(
                message_id=message.meta_message_id,
                recipient_id=message.ps_id,
                reaction="love",
            )
        except Exception as e:
            self.log.exception(f"Error sending reaction: {e}")
            self.main_intent.send_notice("Error sending reaction")
            return

        await DBReaction(
            event_mxid=event_id,
            room_id=self.room_id,
            sender=user.mxid,
            meta_message_id=message.meta_message_id,
            reaction=reaction_value,
        ).insert()

    async def handle_matrix_unreaction(
        self,
        message: DBMessage,
        user: User,
    ) -> None:
        """
        When a user of Matrix unreact to a message, this function takes it and sends it to Meta

        Parameters
        ----------
        message : DBMessage
            The class that containt the data of the message.

        reaction: ReactionEventContent
            The class that containt the data of the reaction.
        """
        if not message.meta_message_id:
            return

        try:
            await self.meta_client.send_reaction(
                message_id=message.meta_message_id,
                recipient_id=message.ps_id,
                reaction="",
                type_reaction="unreact",
            )
        except Exception as e:
            self.log.exception(f"Error sending reaction: {e}")
            return

        await DBReaction.delete_by_event_mxid(message.event_mxid, self.room_id, user.mxid)

    async def handle_matrix_read_receipt(self, user: User, event_id: EventID):
        await self.meta_client.send_read_receipt(self.ps_id)

    async def postinit(self) -> None:
        await self.init_meta_client
        if self.mxid:
            self.by_mxid[self.mxid] = self

        if self.ps_id:
            self.by_ps_id[self.ps_id] = self

        if self.is_direct:
            puppet = await self.get_dm_puppet()
            self._main_intent = puppet.default_mxid_intent
        elif not self.is_direct:
            self._main_intent = self.az.intent

    @classmethod
    async def get_by_mxid(cls, mxid: RoomID) -> Optional["Portal"]:
        try:
            return cls.by_mxid[mxid]
        except KeyError:
            pass

        portal = cast(cls, await super().get_by_mxid(mxid))
        if portal is not None:
            await portal.postinit()
            return portal

        return None

    @classmethod
    async def get_by_ps_id(
        cls, ps_id: MetaPsID, *, app_page_id: MetaPageID, create: bool = True
    ) -> Optional["Portal"]:
        try:
            return cls.by_ps_id[ps_id]
        except KeyError:
            pass

        portal = cast(cls, await super().get_by_ps_id(ps_id))
        if portal:
            await portal.postinit()
            return portal

        if create:
            portal = cls(ps_id, app_page_id)
            await portal.insert()
            await portal.postinit()
            return portal

        return None<|MERGE_RESOLUTION|>--- conflicted
+++ resolved
@@ -569,18 +569,7 @@
                 )
             except FileNotFoundError as error:
                 self.log.error(f"Error sending the message: {error}")
-<<<<<<< HEAD
-                error_message = error.args[0].get("error", {}).get("message", "")
-                await self.main_intent.send_notice(
-                    self.room_id, f"This message is sending out of the permitted time"
-                )
-                return
-            except Exception as error:
-                self.log.error(f"Error sending the attachment data: {error}")
-                error_message = error.args[0].get("error", {}).get("message", "")
-=======
                 error_message: str = error.args[0].get("error", {}).get("message", "")
->>>>>>> 073b2f73
                 await self.main_intent.send_notice(
                     self.mxid, f"Error sending content: {error_message}"
                 )
