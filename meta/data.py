from typing import List

from attr import dataclass, ib
from mautrix.types import SerializableAttrs

from .types import MetaMessageID, MetaPageID, MetaPsID


# This class is for the data of the Meta sender, this specifies who sent the message
@dataclass
class MetaMessageSender(SerializableAttrs):
    id: MetaPsID = ib(metadata={"json": "id"})


# This class is for the data of the Meta page, this specifies the id of the Meta page
@dataclass
class MetaMessageRecipient(SerializableAttrs):
    id: MetaPageID = ib(metadata={"json": "id"})


# This class is for the media message that contains the url of the media or the sticker id
@dataclass
class MetaPayload(SerializableAttrs):
    url: str = ib(metadata={"json": "url"}, default=None)
    sticker_id: str = ib(metadata={"json": "sticker_id"}, default=None)


# This class is for the media messages, this specifies the type of the message and his payload
@dataclass
class MetaAttachment(SerializableAttrs):
    type: str = ib(metadata={"json": "type"}, default=None)
    payload: MetaPayload = ib(metadata={"json": "payload"}, default={})

    @classmethod
    def from_dict(cls, data: dict):
        payload = None
        if data.get("payload"):
            payload = MetaPayload(**data.get("payload", {}))

        return cls(
            type=data.get("type", None),
            payload=payload,
        )


# This class is for the message that contains a reply, this specifies the id of the message
@dataclass
class MetaReplyTo(SerializableAttrs):
    mid: MetaMessageID = ib(metadata={"json": "mid"}, default=None)


@dataclass
class MetaQuickReply(SerializableAttrs):
    payload: str = ib(metadata={"json": "payload"}, default=None)


# This class contains the data of the message, like the type of message (text or media) and the
# reply text if it is present.
@dataclass
class MetaMessageData(SerializableAttrs):
    mid: MetaMessageID = ib(metadata={"json": "mid"})
    text: str = ib(metadata={"json": "text"})
    attachments: MetaAttachment = ib(metadata={"json": "attachments"}, default={})
    reply_to: MetaReplyTo = ib(metadata={"json": "reply_to"}, default=None)
    quick_reply: MetaQuickReply = ib(metadata={"json": "quick_reply"}, default=None)

    @classmethod
    def from_dict(cls, data: dict):
        reply_to = None
        attachments = None
        quick_reply = None

        if data.get("reply_to"):
            reply_to = MetaReplyTo(**data.get("reply_to", {}))
        elif data.get("quick_reply"):
            quick_reply = MetaQuickReply(**data.get("quick_reply", {}))

        try:
            attachments = data.get("attachments", [])[0]
        except IndexError:
            attachments = {}

        return cls(
            mid=data.get("mid"),
            text=data.get("text"),
            attachments=MetaAttachment.from_dict(attachments),
            reply_to=reply_to,
            quick_reply=quick_reply,
        )


# This class is for the delivery event, this specifies the message id or the watermark depending if
# the message is sent from instagram or messenger
@dataclass
class MetaDeliveryData(SerializableAttrs):
    mids: List[MetaMessageID] = ib(metadata={"json": "mids"})
    watermark: int = ib(metadata={"json": "watermark"})


# This class is for the read event, this specifies the message id or the watermark depending if
# the message is sent from instagram or messenger
@dataclass
class MetaReadData(SerializableAttrs):
    watermark: int = ib(metadata={"json": "watermark"}, default=None)
    mid: MetaMessageID = ib(metadata={"json": "mid"}, default=None)


# This class is for the reaction event, this specifies the message id, the emoji and the reaction
# name
@dataclass
class MetaReaction(SerializableAttrs):
    action: str = ib(metadata={"json": "action"}, default=None)
    emoji: str = ib(metadata={"json": "emoji"}, default=None)
    reaction: str = ib(metadata={"json": "reaction"}, default=None)
    mid: MetaMessageID = ib(metadata={"json": "mid"}, default=None)


@dataclass
class MetaPostbackData(SerializableAttrs):
    title: str = ib(metadata={"json": "title"}, default=None)
    payload: str = ib(metadata={"json": "payload"}, default=None)
    mid: MetaMessageID = ib(metadata={"json": "mid"}, default=None)


@dataclass
class MetaMessaging(SerializableAttrs):
    sender: MetaMessageSender = ib(metadata={"json": "sender"})
    recipient: MetaMessageRecipient = ib(metadata={"json": "recipient"})
    timestamp: str = ib(metadata={"json": "timestamp"})
    message: MetaMessageData = ib(metadata={"json": "message"}, default={})
    delivery: MetaDeliveryData = ib(metadata={"json": "delivery"}, default={})
    read: MetaReadData = ib(metadata={"json": "read"}, default={})
<<<<<<< HEAD
    postback: MetaPostbackData = ib(metadata={"json": "postback"}, default={})
=======
    reaction: MetaReaction = ib(metadata={"json": "reaction"}, default={})
>>>>>>> a5a5be1a

    @classmethod
    def from_dict(cls, data: dict):
        message = None
        delivery = None
        read = None
<<<<<<< HEAD
        postback = None
=======
        reaction = None
>>>>>>> a5a5be1a

        if data.get("message"):
            message = MetaMessageData.from_dict(data.get("message", {}))
        elif data.get("delivery"):
            delivery = MetaDeliveryData(**data.get("delivery", {}))
        elif data.get("read"):
            read = MetaReadData(**data.get("read", {}))
<<<<<<< HEAD
        elif data.get("postback"):
            postback = MetaPostbackData(**data.get("postback", {}))
=======
        elif data.get("reaction"):
            reaction = MetaReaction(**data.get("reaction", {}))
>>>>>>> a5a5be1a

        return cls(
            sender=MetaMessageSender(**data.get("sender")),
            recipient=MetaMessageRecipient(**data.get("recipient")),
            timestamp=data.get("timestamp"),
            message=message,
            delivery=delivery,
            read=read,
<<<<<<< HEAD
            postback=postback,
=======
            reaction=reaction,
>>>>>>> a5a5be1a
        )


@dataclass
class MetaEventEntry(SerializableAttrs):
    id: str = ib(metadata={"json": "id"})
    time: str = ib(metadata={"json": "time"})
    messaging: MetaMessaging = ib(metadata={"json": "messaging"}, default={})

    @classmethod
    def from_dict(cls, data: dict):
        try:
            messaging_obj = data.get("messaging", [])[0]
        except IndexError:
            messaging_obj = {}

        return cls(
            id=data.get("id"),
            time=data.get("time"),
            messaging=MetaMessaging.from_dict(messaging_obj),
        )


@dataclass
class MetaMessageEvent(SerializableAttrs):
    object: str = ib(metadata={"json": "object"})
    entry: MetaEventEntry = ib(metadata={"json": "entry"}, default={})

    @classmethod
    def from_dict(cls, data: dict):
        try:
            entry_obj = data.get("entry", [])[0]
        except IndexError:
            entry_obj = {}

        return cls(
            object=data.get("object"),
            entry=MetaEventEntry.from_dict(entry_obj),
        )


@dataclass
class MetaReactionEvent(SerializableAttrs):
    object: str = ib(metadata={"json": "object"})
    entry: MetaEventEntry = ib(metadata={"json": "entry"}, default={})

    @classmethod
    def from_dict(cls, data: dict):
        try:
            entry_obj = data.get("entry", [])[0]
        except IndexError:
            entry_obj = {}

        return cls(
            object=data.get("object"),
            entry=MetaEventEntry.from_dict(entry_obj),
        )


@dataclass
class MetaStatusEvent(SerializableAttrs):
    object: str = ib(metadata={"json": "object"})
    entry: MetaEventEntry = ib(metadata={"json": "entry"}, default={})

    @classmethod
    def from_dict(cls, data: dict):
        try:
            entry_obj = data.get("entry", [])[0]
        except IndexError:
            entry_obj = {}

        return cls(
            object=data.get("object"),
            entry=MetaEventEntry.from_dict(entry_obj),
        )


@dataclass
class FacebookUserData(SerializableAttrs):
    id: MetaPsID = ib(metadata={"json": "id"})
    first_name: str = ib(metadata={"json": "first_name"})
    last_name: str = ib(metadata={"json": "last_name"})
    profile_pic: str = ib(metadata={"json": "profile_pic"})
    locale: str = ib(metadata={"json": "locale"}, default=None)

    @property
    def full_name(self):
        return f"{self.first_name} {self.last_name}".strip()


@dataclass
class InstagramUserData(SerializableAttrs):
    id: MetaPsID = ib(metadata={"json": "id"})
    name: str = ib(metadata={"json": "name"})
    username: str = ib(metadata={"json": "username"})
    profile_pic: str = ib(metadata={"json": "profile_pic"})
    is_verified_user: bool = ib(metadata={"json": "is_verified_user"})
    follower_count: int = ib(metadata={"json": "follower_count"})
    is_user_follow_business: bool = ib(metadata={"json": "is_user_follow_business"})
    is_business_follow_user: bool = ib(metadata={"json": "is_business_follow_user"})

    @property
    def full_name(self):
        return self.name<|MERGE_RESOLUTION|>--- conflicted
+++ resolved
@@ -130,22 +130,16 @@
     message: MetaMessageData = ib(metadata={"json": "message"}, default={})
     delivery: MetaDeliveryData = ib(metadata={"json": "delivery"}, default={})
     read: MetaReadData = ib(metadata={"json": "read"}, default={})
-<<<<<<< HEAD
     postback: MetaPostbackData = ib(metadata={"json": "postback"}, default={})
-=======
     reaction: MetaReaction = ib(metadata={"json": "reaction"}, default={})
->>>>>>> a5a5be1a
 
     @classmethod
     def from_dict(cls, data: dict):
         message = None
         delivery = None
         read = None
-<<<<<<< HEAD
         postback = None
-=======
         reaction = None
->>>>>>> a5a5be1a
 
         if data.get("message"):
             message = MetaMessageData.from_dict(data.get("message", {}))
@@ -153,13 +147,11 @@
             delivery = MetaDeliveryData(**data.get("delivery", {}))
         elif data.get("read"):
             read = MetaReadData(**data.get("read", {}))
-<<<<<<< HEAD
         elif data.get("postback"):
             postback = MetaPostbackData(**data.get("postback", {}))
-=======
         elif data.get("reaction"):
             reaction = MetaReaction(**data.get("reaction", {}))
->>>>>>> a5a5be1a
+
 
         return cls(
             sender=MetaMessageSender(**data.get("sender")),
@@ -168,11 +160,8 @@
             message=message,
             delivery=delivery,
             read=read,
-<<<<<<< HEAD
             postback=postback,
-=======
             reaction=reaction,
->>>>>>> a5a5be1a
         )
 
 
